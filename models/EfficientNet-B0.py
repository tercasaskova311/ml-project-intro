import os
import json
import torch
import torchvision.transforms as transforms
from torchvision.datasets import ImageFolder
from torchvision.models import efficientnet_b0, EfficientNet_B0_Weights
from torch.utils.data import DataLoader
from PIL import Image
from tqdm import tqdm
from sklearn.metrics.pairwise import cosine_similarity
import numpy as np
import time
from datetime import datetime

# ----- Config -----
K = 10
FINE_TUNE = True
USE_GEM = True
batch_size = 16
epochs = 12
lr = 5e-5

DATA_DIR = os.path.abspath(os.path.join(os.path.dirname(__file__), "..", "data"))
DEVICE = torch.device("cuda" if torch.cuda.is_available() else "cpu")

# ----- Image preprocessing -----
transform = transforms.Compose([
    transforms.Resize((224, 224)),
    transforms.ToTensor(),
    transforms.Normalize(mean=[0.485, 0.456, 0.406], std=[0.229, 0.224, 0.225])
])

# ----- GeM Pooling -----
class GeM(torch.nn.Module):
    def __init__(self, p=3.0, eps=1e-6):
        super().__init__()
        self.p = torch.nn.Parameter(torch.ones(1) * p)
        self.eps = eps

    def forward(self, x):
        return torch.nn.functional.adaptive_avg_pool2d(
            x.clamp(min=self.eps).pow(self.p), (1, 1)).pow(1. / self.p)

# ----- EfficientNet with GeM -----
class EfficientNetWithGeM(torch.nn.Module):
    def __init__(self, num_classes=None, fine_tune=False):
        super().__init__()
        base = efficientnet_b0(weights=EfficientNet_B0_Weights.DEFAULT)
        self.features = base.features
        self.gem_pool = GeM()
        self.flatten = torch.nn.Flatten()
        self.out_dim = base.classifier[1].in_features
        self.classifier = None
        if fine_tune and num_classes is not None:
            self.classifier = torch.nn.Linear(self.out_dim, num_classes)

    def forward(self, x):
        x = self.features(x)
        x = self.gem_pool(x)
        x = self.flatten(x)
        if self.classifier:
            x = self.classifier(x)
        return x

# ----- Model Loaders -----
def load_model(num_classes=None, fine_tune=False):
    base_model = efficientnet_b0(weights=EfficientNet_B0_Weights.DEFAULT)
    if fine_tune and num_classes is not None:
        in_features = base_model.classifier[1].in_features
        base_model.classifier[1] = torch.nn.Linear(in_features, num_classes)
    return base_model.to(DEVICE)

def load_model_GEM(num_classes=None, fine_tune=False):
    return EfficientNetWithGeM(num_classes=num_classes, fine_tune=fine_tune).to(DEVICE)

# ----- Dataset -----
class ImagePathDataset(torch.utils.data.Dataset):
    def __init__(self, folder_path, transform=None):
        self.img_paths = [os.path.join(folder_path, fname) for fname in os.listdir(folder_path)
                          if fname.lower().endswith(('.jpg', '.png'))]
        self.transform = transform

    def __len__(self):
        return len(self.img_paths)

    def __getitem__(self, idx):
        img_path = self.img_paths[idx]
        image = Image.open(img_path).convert("RGB")
        if self.transform:
            image = self.transform(image)
        return image, os.path.basename(img_path)

# ----- Feature Extraction -----
@torch.no_grad()
def extract_features(model, dataloader):
    features = []
    filenames = []
    for imgs, fnames in tqdm(dataloader):
        imgs = imgs.to(DEVICE)
        feats = model(imgs)
        if feats.dim() == 4:
            feats = feats.view(feats.size(0), -1)
        features.append(feats.cpu().numpy())
        filenames.extend(fnames)
    return np.vstack(features), filenames

# ----- Fine-tuning Function -----
def fine_tune_model(model, train_loader, num_epochs=5, lr=1e-4):
    model.train()
    optimizer = torch.optim.Adam(filter(lambda p: p.requires_grad, model.parameters()), lr=lr)
    loss_fn = torch.nn.CrossEntropyLoss()
    final_loss = 0.0

    for epoch in range(num_epochs):
        epoch_loss = 0.0
        for imgs, labels in tqdm(train_loader):
            imgs = imgs.to(DEVICE)
            labels = labels.to(DEVICE)
            preds = model(imgs)
            loss = loss_fn(preds, labels)
            optimizer.zero_grad()
            loss.backward()
            optimizer.step()
            epoch_loss += loss.item()
        final_loss = epoch_loss / len(train_loader)
        print(f"Epoch {epoch+1}/{num_epochs} - Loss: {final_loss:.4f}")

    return final_loss

# ----- Accuracy Calculation -----
def extract_class(filename, train_lookup):
    if "_" in filename:
        parts = filename.split("_")
        if len(parts) >= 2 and not parts[0].isdigit():
            return "_".join(parts[:-1])
    return train_lookup.get(os.path.basename(filename), "unknown")

def calculate_top_k_accuracy(results, train_lookup, k=10):
    correct = 0
    total = 0
    for query_filename, retrieved_list in results.items():
        query_class = extract_class(query_filename, train_lookup)
        if query_class == "unknown":
            continue
        retrieved_classes = [extract_class(fn, train_lookup) for fn in retrieved_list]
        if query_class in retrieved_classes:
            correct += 1
        total += 1
    acc = correct / total if total > 0 else 0.0
    print(f"Top-{k} Accuracy (valid queries only): {acc:.4f}")
    return acc

# ----- Metrics Saver -----
def save_metrics_json(model_name, top_k_accuracy, batch_size, is_finetuned,
                      num_classes=None, runtime=None, loss_function="CrossEntropyLoss",
                      num_epochs=None, final_loss=None, pooling_type=None):
    project_root = os.path.abspath(os.path.join(os.path.dirname(__file__), ".."))
    results_dir = os.path.join(project_root, "results")
    os.makedirs(results_dir, exist_ok=True)
    timestamp = datetime.now().strftime("%Y%m%d-%H%M")
    out_path = os.path.join(results_dir, f"{model_name}_metrics_{timestamp}.json")

    metrics = {
        "model_name": model_name,
        "run_id": timestamp,
        "top_k": 10,
        "top_k_accuracy": round(top_k_accuracy, 4),
        "batch_size": batch_size,
        "is_finetuned": is_finetuned,
        "num_classes": num_classes,
        "runtime_seconds": round(runtime, 2) if runtime else None,
        "loss_function": loss_function,
        "num_epochs": num_epochs,
        "final_train_loss": round(final_loss, 4) if final_loss is not None else None,
        "pooling_type": pooling_type
    }

    with open(out_path, "w") as f:
        json.dump(metrics, f, indent=2)

    print(f"Metrics saved to: {os.path.abspath(out_path)}")


import requests
import json
def submit(results, groupname, url="http://65.108.245.177:3001/retrieval/"):
    res = {}
    res["groupname"] = groupname
    res["images"] = results
    res = json.dumps(res)
    # print(res)
    response = requests.post(url, res)
    try:
        result = json.loads(response.text)
        print(f"accuracy is {result['accuracy']}")
    except json.JSONDecodeError:
        print(f"ERROR: {response.text}")

# ----- Main Execution -----
if __name__ == "__main__":
    start_time = time.time()

    TRAIN_LOOKUP = {}
    train_root = os.path.join(DATA_DIR, 'training')
    for class_name in os.listdir(train_root):
        class_dir = os.path.join(train_root, class_name)
        if not os.path.isdir(class_dir):
            continue
        for img_name in os.listdir(class_dir):
            if img_name.lower().endswith(('.jpg', '.png')):
                TRAIN_LOOKUP[img_name] = class_name

    num_classes = len(os.listdir(train_root))
    model = load_model_GEM(num_classes=num_classes, fine_tune=FINE_TUNE) if USE_GEM else load_model(num_classes=num_classes, fine_tune=FINE_TUNE)

    if FINE_TUNE:
        train_dataset = ImageFolder(root=train_root, transform=transform)
        train_loader = DataLoader(train_dataset, batch_size=batch_size, shuffle=True)
        final_loss = fine_tune_model(model, train_loader, num_epochs=epochs, lr=lr)
    else:
        final_loss = None

    gallery_dataset = ImagePathDataset(os.path.join(DATA_DIR, "test/gallery"), transform)
    query_dataset = ImagePathDataset(os.path.join(DATA_DIR, "test/query"), transform)
    gallery_loader = DataLoader(gallery_dataset, batch_size)
    query_loader = DataLoader(query_dataset, batch_size)

    gallery_feats, gallery_names = extract_features(model, gallery_loader)
    query_feats, query_names = extract_features(model, query_loader)

    result = {}
    sim_matrix = cosine_similarity(query_feats, gallery_feats)
    for i, qname in enumerate(query_names):
        topk_idx = np.argsort(sim_matrix[i])[::-1][:K]
        samples = [gallery_names[idx] for idx in topk_idx]
        result[qname] = samples

    output_dir = os.path.abspath(os.path.join(os.path.dirname(__file__), "..", "submissions"))
    os.makedirs(output_dir, exist_ok=True)
    output_path = os.path.join(output_dir, "sub_efficientnet.json")
    with open(output_path, "w") as f:
        json.dump(result, f, indent=2)
    print(f"Submission saved to: {output_path}")

    topk_acc = calculate_top_k_accuracy(result, TRAIN_LOOKUP, k=K)
    total_time = time.time() - start_time

    save_metrics_json(
<<<<<<< HEAD
    model_name="efficientnet_b0",
    top_k_accuracy=topk_acc,
    batch_size=batch_size,
    is_finetuned=FINE_TUNE,
    num_classes=num_classes,
    runtime=total_time,
    loss_function="MSELoss" if FINE_TUNE else "NotApplicable (not fine tuned)",
    num_epochs=epochs if FINE_TUNE else 0,
    final_loss=final_loss,
    pooling_type=pooling_type
)


from datetime import datetime

def save_metrics_json(
    model_name,
    top_k_accuracy,
    batch_size,
    is_finetuned,
    num_classes=None,
    runtime=None,
    loss_function="MSELoss",
    num_epochs=None,
    final_loss=None,
    pooling_type=None 
):
    project_root = os.path.abspath(os.path.join(os.getcwd(), ".."))
    results_dir = os.path.join(project_root, "results")
    os.makedirs(results_dir, exist_ok=True)

    timestamp = datetime.now().strftime("%Y%m%d-%H%M")
    out_path = os.path.join(results_dir, f"{model_name}_metrics_{timestamp}.json")

    metrics = {
        "model_name": model_name,
        "run_id": timestamp,
        "top_k": 10,
        "top_k_accuracy": round(top_k_accuracy, 4),
        "batch_size": batch_size,
        "is_finetuned": is_finetuned,
        "num_classes": num_classes,
        "runtime_seconds": round(runtime, 2) if runtime else None,
        "loss_function": loss_function,
        "num_epochs": num_epochs,
        "final_train_loss": round(final_loss, 4) if final_loss is not None else None,
        "pooling_type": pooling_type
    }

    with open(out_path, "w") as f:
        json.dump(metrics, f, indent=2)

    print(f"Metrics saved to: {os.path.abspath(out_path)}")

=======
        model_name="efficientnet_b0",
        top_k_accuracy=topk_acc,
        batch_size=batch_size,
        is_finetuned=FINE_TUNE,
        num_classes=num_classes,
        runtime=total_time,
        loss_function="CrossEntropyLoss",
        num_epochs=epochs if FINE_TUNE else 0,
        final_loss=final_loss,
        pooling_type="GeM" if USE_GEM else "GAP"
    )
>>>>>>> e4c0f5af

    submit(result, groupname="Stochastic_thr")<|MERGE_RESOLUTION|>--- conflicted
+++ resolved
@@ -246,62 +246,6 @@
     total_time = time.time() - start_time
 
     save_metrics_json(
-<<<<<<< HEAD
-    model_name="efficientnet_b0",
-    top_k_accuracy=topk_acc,
-    batch_size=batch_size,
-    is_finetuned=FINE_TUNE,
-    num_classes=num_classes,
-    runtime=total_time,
-    loss_function="MSELoss" if FINE_TUNE else "NotApplicable (not fine tuned)",
-    num_epochs=epochs if FINE_TUNE else 0,
-    final_loss=final_loss,
-    pooling_type=pooling_type
-)
-
-
-from datetime import datetime
-
-def save_metrics_json(
-    model_name,
-    top_k_accuracy,
-    batch_size,
-    is_finetuned,
-    num_classes=None,
-    runtime=None,
-    loss_function="MSELoss",
-    num_epochs=None,
-    final_loss=None,
-    pooling_type=None 
-):
-    project_root = os.path.abspath(os.path.join(os.getcwd(), ".."))
-    results_dir = os.path.join(project_root, "results")
-    os.makedirs(results_dir, exist_ok=True)
-
-    timestamp = datetime.now().strftime("%Y%m%d-%H%M")
-    out_path = os.path.join(results_dir, f"{model_name}_metrics_{timestamp}.json")
-
-    metrics = {
-        "model_name": model_name,
-        "run_id": timestamp,
-        "top_k": 10,
-        "top_k_accuracy": round(top_k_accuracy, 4),
-        "batch_size": batch_size,
-        "is_finetuned": is_finetuned,
-        "num_classes": num_classes,
-        "runtime_seconds": round(runtime, 2) if runtime else None,
-        "loss_function": loss_function,
-        "num_epochs": num_epochs,
-        "final_train_loss": round(final_loss, 4) if final_loss is not None else None,
-        "pooling_type": pooling_type
-    }
-
-    with open(out_path, "w") as f:
-        json.dump(metrics, f, indent=2)
-
-    print(f"Metrics saved to: {os.path.abspath(out_path)}")
-
-=======
         model_name="efficientnet_b0",
         top_k_accuracy=topk_acc,
         batch_size=batch_size,
@@ -313,6 +257,5 @@
         final_loss=final_loss,
         pooling_type="GeM" if USE_GEM else "GAP"
     )
->>>>>>> e4c0f5af
 
     submit(result, groupname="Stochastic_thr")